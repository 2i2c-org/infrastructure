--- conflicted
+++ resolved
@@ -31,14 +31,6 @@
          root_url: https://<grafana.ingress.hosts[0]>
        auth.github:
          enabled: true
-<<<<<<< HEAD
-         allow_sign_up: true
-         scopes: user:email,read:org
-         auth_url: https://github.com/login/oauth/authorize
-         token_url: https://github.com/login/oauth/access_token
-         api_url: https://api.github.com/user
-=======
->>>>>>> 7b094759
          # allowed_organizations should be a space separated list
          allowed_organizations: 2i2c-org
    ```
