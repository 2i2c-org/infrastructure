prefix                = "latam"
project_id            = "catalystproject-392106"
region                = "southamerica-east1"
zone                  = "southamerica-east1-c"
enable_network_policy = true

k8s_versions = {
  min_master_version : "1.29.1-gke.1589018",
  core_nodes_version : "1.29.1-gke.1589018",
  notebook_nodes_version : "1.29.1-gke.1589018",
}

enable_filestore      = true
filestore_capacity_gb = 6144

core_node_machine_type = "n2-highmem-2"

notebook_nodes = {
  "n2-highmem-4" : {
    min : 0,
    max : 100,
    machine_type : "n2-highmem-4",
    # Per https://github.com/2i2c-org/infrastructure/issues/4213
    disk_size_gb : 400,
  },
  "n2-highmem-16" : {
    min : 0,
    max : 100,
    machine_type : "n2-highmem-16",
    # Per https://github.com/2i2c-org/infrastructure/issues/4213
    disk_size_gb : 400,
  },
  "n2-highmem-64" : {
    min : 0,
    max : 100,
    machine_type : "n2-highmem-64",
    # Per https://github.com/2i2c-org/infrastructure/issues/4213
    disk_size_gb : 400,
  },
  "gpu-t4-highmem-4" : {
    min : 0,
    max : 20,
    machine_type : "n1-highmem-4",
    # Per https://github.com/2i2c-org/infrastructure/issues/4213
    disk_size_gb : 400,
    gpu : {
      enabled : true,
      type : "nvidia-tesla-t4",
      count : 1,
    },
  },
  "gpu-t4-highmem-16" : {
    min : 0,
    max : 20,
    machine_type : "n1-highmem-16",
    # Per https://github.com/2i2c-org/infrastructure/issues/4213
    disk_size_gb : 400,
    gpu : {
      enabled : true,
      type : "nvidia-tesla-t4",
      count : 4,
    },
  },
}

user_buckets = {
  // unam's scratch bucket was setup for James Munroe specifically to copy misc
  // data over for the community (https://2i2c.freshdesk.com/a/tickets/1588)
  "scratch-unam" : {
    "delete_after" : 7,
  },
  // Created as part of "LEAP"-style method of data input/output as per:
  // https://github.com/2i2c-org/infrastructure/issues/4214
  "persistent-unam" : {
    "delete_after" : null,
<<<<<<< HEAD
    "extra_admin_members": [
      "group:persistent-unam-writers@2i2c.org"
=======
    "extra_admin_members" : [
      "group:persistent-unam-writers@googlegroups.com"
>>>>>>> b150adab
    ]
  },
}

hub_cloud_permissions = {
  "unam" : {
    bucket_admin_access : ["scratch-unam"],
    hub_namespace : "unam",
  },
}<|MERGE_RESOLUTION|>--- conflicted
+++ resolved
@@ -73,13 +73,8 @@
   // https://github.com/2i2c-org/infrastructure/issues/4214
   "persistent-unam" : {
     "delete_after" : null,
-<<<<<<< HEAD
-    "extra_admin_members": [
+    "extra_admin_members" : [
       "group:persistent-unam-writers@2i2c.org"
-=======
-    "extra_admin_members" : [
-      "group:persistent-unam-writers@googlegroups.com"
->>>>>>> b150adab
     ]
   },
 }
