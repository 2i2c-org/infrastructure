--- conflicted
+++ resolved
@@ -58,13 +58,8 @@
     # Validate our config with JSON Schema first before continuing
     validate(cluster_name)
 
-<<<<<<< HEAD
-    config_file_path = (
-        Path(os.getcwd()) / "config/clusters"/ cluster_name / f"{cluster_name}.cluster.yaml"
-=======
     config_file_path = Path(os.getcwd()).joinpath(
-        "config", "clusters", f"{cluster_name}.cluster.yaml"
->>>>>>> e57f0f19
+        "config", "clusters", cluster_name, f"{cluster_name}.cluster.yaml"
     )
     with open(config_file_path) as f:
         cluster = Cluster(yaml.load(f))
@@ -86,13 +81,8 @@
     # Validate our config with JSON Schema first before continuing
     validate(cluster_name)
 
-<<<<<<< HEAD
-    config_file_path = (
-        Path(os.getcwd()) / "config/clusters" / cluster_name / f"{cluster_name}.cluster.yaml"
-=======
     config_file_path = Path(os.getcwd()).joinpath(
-        "config", "clusters", f"{cluster_name}.cluster.yaml"
->>>>>>> e57f0f19
+        "config", "clusters", cluster_name, f"{cluster_name}.cluster.yaml"
     )
     with open(config_file_path) as f:
         cluster = Cluster(yaml.load(f))
@@ -214,13 +204,8 @@
     # proxy.secretTokens have leaked. So let's be careful with that!
     SECRET_KEY = bytes.fromhex(config["secret_key"])
 
-<<<<<<< HEAD
-    config_file_path = (
-        Path(os.getcwd()) / "config/clusters" / cluster_name / f"{cluster_name}.cluster.yaml"
-=======
     config_file_path = Path(os.getcwd()).joinpath(
-        "config", "clusters", f"{cluster_name}.cluster.yaml"
->>>>>>> e57f0f19
+        "config", "clusters", cluster_name, f"{cluster_name}.cluster.yaml"
     )
     with open(config_file_path) as f:
         cluster = Cluster(yaml.load(f))
@@ -240,15 +225,9 @@
 
 
 def validate(cluster_name):
-<<<<<<< HEAD
-    cluster_dir = Path(os.getcwd()) / "config/clusters"
-    schema_file = cluster_dir / "schema.yaml"
-    config_file = cluster_dir / cluster_name / f"{cluster_name}.cluster.yaml"
-=======
     cluster_dir = Path(os.getcwd()).joinpath("config", "clusters")
     schema_file = cluster_dir.joinpath("schema.yaml")
-    config_file = cluster_dir.joinpath(f"{cluster_name}.cluster.yaml")
->>>>>>> e57f0f19
+    config_file = cluster_dir.joinpath(cluster_name, f"{cluster_name}.cluster.yaml")
     with open(config_file) as cf, open(schema_file) as sf:
         cluster_config = yaml.load(cf)
         schema = yaml.load(sf)
