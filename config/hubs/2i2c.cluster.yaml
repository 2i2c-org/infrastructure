--- conflicted
+++ resolved
@@ -227,43 +227,6 @@
                 - alessandromariaselvitella
                 - fosterk86
               admin_users: *pfw_users
-<<<<<<< HEAD
-  - name: wageningen
-    domain: wur.pilot.2i2c.cloud
-    template: basehub
-    auth0:
-      connection: google-oauth2
-    config:
-      jupyterhub:
-        custom:
-          homepage:
-            templateVars:
-              org:
-                name: Wageningen University and Research
-                logo_url: https://www.wur.nl/upload/58340fb4-e33a-4d0b-af17-8d596fa93663_WUR_RGB_standard.png
-                url: https://www.wur.nl/en/wageningen-university.htm
-              designed_by:
-                name: 2i2c
-                url: https://2i2c.org
-              operated_by:
-                name: 2i2c
-                url: https://2i2c.org
-              funded_by:
-                name: JROST & IOI
-                url: https://investinopen.org/blog/jrost-rapid-response-fund-awardees
-        singleuser:
-          memory:
-            limit: 2G
-            guarantee: 2G
-        hub:
-          config:
-            Authenticator:
-              allowed_users: &wur_users
-                - <staff_google_ids>
-                - chielvanheerwaarden@gmail.com
-              admin_users: *wur_users
-=======
->>>>>>> de9a074d
   - name: peddie
     domain: peddie.pilot.2i2c.cloud
     template: basehub
