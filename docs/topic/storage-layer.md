# User home directory storage

All users on all the hubs get a home directory with persistent storage. This is made available through a Network File System [(NFS)](https://en.wikipedia.org/wiki/Network_File_System) that allows remote systems to access a storage resource over the network using a server-client model.

```{figure} ../images/pilot-hubs-storage-layer.png
```
% The editable version of the diagram is here: https://docs.google.com/presentation/d/1zu7d1mXN6R32i124vtohNXVIpqO-goiY01KzWQsZsas/edit?usp=sharing

## NFS Server setup

Each of the 2i2c clusters has a NFS server that is usually located at `nfs-server-01`. This is currently hand configured, so it might change in the future. This NFS Server has a [persistent disk](https://cloud.google.com/persistent-disk) that's independent from rest of the VM (it can be grown / snapshotted independently). This disk is mounted inside the NFS server at `/export/home-01` (for the home directories of users) and is made available via NFS to be mounted by everything in the cluster, via [`/etc/exports`](https://access.redhat.com/documentation/en-us/red_hat_enterprise_linux/5/html/deployment_guide/s1-nfs-server-config-exports):

```
/export/home-01 10.0.0.0/8(all_squash,anonuid=1000,anongid=1000,no_subtree_check,rw,sync)
```

```{note}
To SSH into the NFS server run:

    gcloud compute ssh nfs-server-01 --zone=us-central1-b
```

## NFS Client setup

For each hub, there needs to be a:

### Hub directory

<<<<<<< HEAD
A directory is created under `/export/home-01/homes` for each hub. This the the base directory under which each hub has a directory ([`nfs.pv.baseShareName`](https://github.com/2i2c-org/pilot-hubs/blob/master/hub-templates/basehub/values.yaml#L21)). This is done through [a job](https://github.com/2i2c-org/pilot-hubs/blob/master/hub-templates/basehub/templates/nfs-share-creater.yaml) that's created for each deployment via [helm hooks](https://helm.sh/docs/topics/charts_hooks/) that will mount `nfs.pv.baseShareName`, and make sure the directory for the hub is present on the NFS server with appropriate permissions.
=======
A directory is created under `/export/home-01/homes` for each hub.
This the the base directory under which each hub has a directory ([`nfsPVC.nfs.baseShareName`](https://github.com/2i2c-org/pilot-hubs/blob/master/hub-templates/basehub/values.yaml#L21)).
This is done through [a job](https://github.com/2i2c-org/pilot-hubs/blob/master/hub-templates/basehub/templates/nfs-share-creator.yaml) that's created for each deployment via [helm hooks](https://helm.sh/docs/topics/charts_hooks/) that will mount `nfsPVC.nfs.baseShareName`, and make sure the directory for the hub is present on the NFS server with appropriate permissions.
>>>>>>> 4d845065

```{note}
The NFS share creator job will be created pre-deploy, run, and cleaned up before deployment proceeds. Ideally, this would only happen once per hub setup - but we don't have a clear way to do that yet.
```

### Hub user mount

For each hub, [a PersistentVolumeClaim(PVC) and a PersistentVolume(PV)](https://github.com/2i2c-org/pilot-hubs/blob/master/hub-templates/basehub/templates/nfs-pvc.yaml#L1) are created. This is the Kubernetes *Volume* that refers to the actual storage on the NFS server. The volume points to the hub directory created for the hub and user at `/export/home-01/homes/<hub-name>/<username>` (this name is dynamically determined as a combination of `nfsPVC.nfs.baseShareName` and the current release name). Z2jh then mounts the PVC on each user pod as a [volume named **home**](https://github.com/jupyterhub/zero-to-jupyterhub-k8s/blob/master/jupyterhub/files/hub/jupyterhub_config.py#L277).

Parts of the *home* volume are mounted in different places for the users:
   * [user home directories](https://github.com/2i2c-org/pilot-hubs/blob/master/hub-templates/basehub/values.yaml#L100)

     Z2jh will mount into `/home/jovyan` (the mount path) the contents of the path `/exports/home-01/<hub-name>/<username>` on the NFS storage server. Note that `<username>` is specified as a `subPath` - the *subdirectory* **in the volume to mount** at that given location.

   * shared directories
        * [/home/jovyan/shared](https://github.com/2i2c-org/pilot-hubs/blob/master/hub-templates/basehub/values.yaml#L106-L109)
          
          Mounted for **all users**, showing the contents of `/exports/home-01/homes/<hub-name>/_shared`. This mount is **readOnly** and users **can't** write to it.
   
        * [/home/jovyan/shared-readwrite](https://github.com/2i2c-org/pilot-hubs/blob/master/hub-templates/basehub/values.yaml#L84-L86)

          Mounted **just for admins**, showing the contents of `/exports/home-01/homes/<hub-name>/_shared`. This volumeMount is **NOT readonly**, so admins can write to it.

          ```{note}
          This feature comes from the [custom KubeSpawner](https://github.com/2i2c-org/pilot-hubs/blob/master/hub-templates/basehub/values.yaml#L182) that the pilot hubs use, that allows providing extra configuration for admin users only.
          ```<|MERGE_RESOLUTION|>--- conflicted
+++ resolved
@@ -26,13 +26,9 @@
 
 ### Hub directory
 
-<<<<<<< HEAD
-A directory is created under `/export/home-01/homes` for each hub. This the the base directory under which each hub has a directory ([`nfs.pv.baseShareName`](https://github.com/2i2c-org/pilot-hubs/blob/master/hub-templates/basehub/values.yaml#L21)). This is done through [a job](https://github.com/2i2c-org/pilot-hubs/blob/master/hub-templates/basehub/templates/nfs-share-creater.yaml) that's created for each deployment via [helm hooks](https://helm.sh/docs/topics/charts_hooks/) that will mount `nfs.pv.baseShareName`, and make sure the directory for the hub is present on the NFS server with appropriate permissions.
-=======
 A directory is created under `/export/home-01/homes` for each hub.
-This the the base directory under which each hub has a directory ([`nfsPVC.nfs.baseShareName`](https://github.com/2i2c-org/pilot-hubs/blob/master/hub-templates/basehub/values.yaml#L21)).
-This is done through [a job](https://github.com/2i2c-org/pilot-hubs/blob/master/hub-templates/basehub/templates/nfs-share-creator.yaml) that's created for each deployment via [helm hooks](https://helm.sh/docs/topics/charts_hooks/) that will mount `nfsPVC.nfs.baseShareName`, and make sure the directory for the hub is present on the NFS server with appropriate permissions.
->>>>>>> 4d845065
+This the the base directory under which each hub has a directory ([`nfs.pv.baseShareName`](https://github.com/2i2c-org/pilot-hubs/blob/master/hub-templates/basehub/values.yaml#L21)).
+This is done through [a job](https://github.com/2i2c-org/pilot-hubs/blob/master/hub-templates/basehub/templates/nfs-share-creator.yaml) that's created for each deployment via [helm hooks](https://helm.sh/docs/topics/charts_hooks/) that will mount `nfs.pv.baseShareName`, and make sure the directory for the hub is present on the NFS server with appropriate permissions.
 
 ```{note}
 The NFS share creator job will be created pre-deploy, run, and cleaned up before deployment proceeds. Ideally, this would only happen once per hub setup - but we don't have a clear way to do that yet.
@@ -49,9 +45,9 @@
 
    * shared directories
         * [/home/jovyan/shared](https://github.com/2i2c-org/pilot-hubs/blob/master/hub-templates/basehub/values.yaml#L106-L109)
-          
+
           Mounted for **all users**, showing the contents of `/exports/home-01/homes/<hub-name>/_shared`. This mount is **readOnly** and users **can't** write to it.
-   
+
         * [/home/jovyan/shared-readwrite](https://github.com/2i2c-org/pilot-hubs/blob/master/hub-templates/basehub/values.yaml#L84-L86)
 
           Mounted **just for admins**, showing the contents of `/exports/home-01/homes/<hub-name>/_shared`. This volumeMount is **NOT readonly**, so admins can write to it.
