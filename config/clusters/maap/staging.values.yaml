nfs:
  pv:
    serverIP: 10.100.129.224
userServiceAccount:
  annotations:
    eks.amazonaws.com/role-arn: arn:aws:iam::916098889494:role/maap-staging
jupyterhub:
  custom:
    2i2c:
      add_staff_user_ids_to_admin_users: false
    homepage:
      gitRepoBranch: staging
      gitRepoUrl: https://github.com/MAAP-Project/maap-hub-homepage
  singleuser:
    extraEnv:
      SCRATCH_BUCKET: s3://maap-scratch-staging/$(JUPYTERHUB_USER)
    nodeSelector:
      2i2c/hub-name: staging
    storage:
      extraVolumeMounts:
      - name: s3fs-volume
        mountPath: /home/jovyan/my-private-bucket
        subPath: my-private-bucket
        mountPropagation: HostToContainer
        readOnly: false
      - name: s3fs-volume
        mountPath: /home/jovyan/my-public-bucket
        subPath: my-public-bucket
        mountPropagation: HostToContainer
        readOnly: false
      - name: s3fs-volume
        mountPath: /home/jovyan/shared-buckets
        subPath: shared-buckets
        mountPropagation: HostToContainer
        readOnly: true
      - name: s3fs-volume
        mountPath: /home/jovyan/triaged-jobs
        subPath: triaged-jobs
        mountPropagation: HostToContainer
        readOnly: true
    extraContainers:
    - name: s3fs
      image: mas.dit.maap-project.org/root/che-sidecar-s3fs:2i2c
      image_pull_policy: Always
      securityContext:
        privileged: true
      resources:
        limits:
            # Best effort only. No more than 1 CPU, and if postgres uses more than 512M, restart it
          memory: 512Mi
          cpu: 1.0
        requests:
          # If we don't set requests, k8s sets requests == limits!
          # So we set something tiny
          memory: 64Mi
          cpu: 0.01
      volumeMounts:
      - name: s3fs-volume
        mountPath: /my-public-bucket
        subPath: my-public-bucket
        mountPropagation: Bidirectional
      - name: s3fs-volume
        mountPath: /my-private-bucket
        subPath: my-private-bucket
        mountPropagation: Bidirectional
      - name: s3fs-volume
        mountPath: /shared-buckets
        subPath: shared-buckets
        mountPropagation: Bidirectional
      - name: s3fs-volume
        mountPath: /triaged-jobs
        subPath: triaged-jobs
        mountPropagation: Bidirectional
    profileList:
    - display_name: Choose your environment and resources
      default: true
      profile_options:
        image:
          display_name: Environment
          dynamic_image_building:
            enabled: true
          unlisted_choice:
            enabled: true
            display_name: Custom image
            validation_regex: ^.+:.+$
            validation_message: Must be a publicly available docker image, of form <image-name>:<tag>
            kubespawner_override:
              image: '{value}'
          choices:
            01-pangeo:
              display_name: Modified Pangeo Notebook
              description: Pangeo based notebook with a Python environment
              kubespawner_override:
                image: mas.dit.maap-project.org/root/maap-workspaces/2i2c/pangeo:v5.0.0
<<<<<<< HEAD
                environment: 
                  MAAP_API_HOST: 'api.dit.maap-project.org'
                  WORKSPACE_BUCKET: 'maap-staging-bucket'
                  DOCKERIMAGE_PATH_DEFAULT: 'mas.dit.maap-project.org/root/maap-workspaces/custom_images/maap_base:develop'
                  DOCKERIMAGE_PATH_BASE_IMAGE: 'mas.dit.maap-project.org/root/maap-workspaces/base_images/pangeo:develop'
=======
                environment:
                  MAAP_API: api.dit.maap-project.org
                  WORKSPACE_BUCKET: maap-staging-bucket
                  DOCKERIMAGE_PATH_DEFAULT: mas.dit.maap-project.org/root/maap-workspaces/custom_images/maap_base:develop
                  DOCKERIMAGE_PATH_BASE_IMAGE: mas.dit.maap-project.org/root/maap-workspaces/base_images/pangeo:develop
>>>>>>> 2e267607
                init_containers:
                - name: jupyterhub-gitpuller-init
                  image: public.ecr.aws/nasa-veda/jupyterhub-gitpuller-init:97eb45f9d23b128aff810e45911857d5cffd05c2
                  env:
                  - name: TARGET_PATH
                    value: veda-docs
                  - name: SOURCE_REPO
                    value: https://github.com/NASA-IMPACT/veda-docs
                  volumeMounts:
                  - name: home
                    mountPath: /home/jovyan
                    subPath: '{escaped_username}'
                  securityContext:
                    runAsUser: 1000
                    runAsGroup: 1000
            02-rocker:
              display_name: Rocker Geospatial
              description: JupyterHub environment with many R geospatial libraries pre-installed
              kubespawner_override:
                image: mas.dit.maap-project.org/root/maap-workspaces/2i2c/r:v5.0.0
<<<<<<< HEAD
                environment: 
                  MAAP_API_HOST: 'api.dit.maap-project.org'
                  WORKSPACE_BUCKET: 'maap-staging-bucket'
                  DOCKERIMAGE_PATH_DEFAULT: 'mas.dit.maap-project.org/root/maap-workspaces/custom_images/maap_base:develop'
                  DOCKERIMAGE_PATH_BASE_IMAGE: 'mas.dit.maap-project.org/root/maap-workspaces/base_images/r:develop'
=======
                environment:
                  MAAP_API: api.dit.maap-project.org
                  WORKSPACE_BUCKET: maap-staging-bucket
                  DOCKERIMAGE_PATH_DEFAULT: mas.dit.maap-project.org/root/maap-workspaces/custom_images/maap_base:develop
                  DOCKERIMAGE_PATH_BASE_IMAGE: mas.dit.maap-project.org/root/maap-workspaces/base_images/r:develop
>>>>>>> 2e267607
                init_containers:
                - name: jupyterhub-gitpuller-init
                  image: public.ecr.aws/nasa-veda/jupyterhub-gitpuller-init:97eb45f9d23b128aff810e45911857d5cffd05c2
                  env:
                  - name: TARGET_PATH
                    value: veda-docs
                  - name: SOURCE_REPO
                    value: https://github.com/NASA-IMPACT/veda-docs
                  volumeMounts:
                  - name: home
                    mountPath: /home/jovyan
                    subPath: '{escaped_username}'
                  securityContext:
                    runAsUser: 1000
                    runAsGroup: 1000
            03-isce3:
              display_name: isce3
              description: Pangeo based notebook with a Python environment and isce3
              kubespawner_override:
                image: mas.dit.maap-project.org/root/maap-workspaces/2i2c/isce3:v5.0.0
<<<<<<< HEAD
                environment: 
                  MAAP_API_HOST: 'api.dit.maap-project.org'
                  WORKSPACE_BUCKET: 'maap-staging-bucket'
                  DOCKERIMAGE_PATH_DEFAULT: 'mas.dit.maap-project.org/root/maap-workspaces/custom_images/maap_base:develop'
                  DOCKERIMAGE_PATH_BASE_IMAGE: 'mas.dit.maap-project.org/root/maap-workspaces/base_images/isce3:develop'
=======
                environment:
                  MAAP_API: api.dit.maap-project.org
                  WORKSPACE_BUCKET: maap-staging-bucket
                  DOCKERIMAGE_PATH_DEFAULT: mas.dit.maap-project.org/root/maap-workspaces/custom_images/maap_base:develop
                  DOCKERIMAGE_PATH_BASE_IMAGE: mas.dit.maap-project.org/root/maap-workspaces/base_images/isce3:develop
>>>>>>> 2e267607
                init_containers:
                - name: jupyterhub-gitpuller-init
                  image: public.ecr.aws/nasa-veda/jupyterhub-gitpuller-init:97eb45f9d23b128aff810e45911857d5cffd05c2
                  env:
                  - name: TARGET_PATH
                    value: veda-docs
                  - name: SOURCE_REPO
                    value: https://github.com/NASA-IMPACT/veda-docs
                  volumeMounts:
                  - name: home
                    mountPath: /home/jovyan
                    subPath: '{escaped_username}'
                  securityContext:
                    runAsUser: 1000
                    runAsGroup: 1000
        resource_allocation:
          display_name: Resource Allocation
          choices:
            mem_1_9:
              display_name: 1.9 GB RAM, upto 3.7 CPUs
              allowed_groups:
              - CPU:XS
              kubespawner_override:
                mem_guarantee: 1991244775
                mem_limit: 1991244775
                cpu_guarantee: 0.2328125
                cpu_limit: 3.725
                node_selector:
                  node.kubernetes.io/instance-type: r5.xlarge
            mem_3_7:
              display_name: 3.7 GB RAM, upto 3.7 CPUs
              allowed_groups:
              - CPU:S
              kubespawner_override:
                mem_guarantee: 3982489550
                mem_limit: 3982489550
                cpu_guarantee: 0.465625
                cpu_limit: 3.725
                node_selector:
                  node.kubernetes.io/instance-type: r5.xlarge
            mem_7_4:
              display_name: 7.4 GB RAM, upto 3.7 CPUs
              allowed_groups:
              - CPU:M
              kubespawner_override:
                mem_guarantee: 7964979101
                mem_limit: 7964979101
                cpu_guarantee: 0.93125
                cpu_limit: 3.725
                node_selector:
                  node.kubernetes.io/instance-type: r5.xlarge
            mem_14_8:
              display_name: 14.8 GB RAM, upto 3.7 CPUs
              allowed_groups:
              - CPU:L
              kubespawner_override:
                mem_guarantee: 15929958203
                mem_limit: 15929958203
                cpu_guarantee: 1.8625
                cpu_limit: 3.725
                node_selector:
                  node.kubernetes.io/instance-type: r5.xlarge
              default: true
            mem_29_7:
              display_name: 29.7 GB RAM, upto 3.7 CPUs
              allowed_groups:
              - CPU:XL
              kubespawner_override:
                mem_guarantee: 31859916406
                mem_limit: 31859916406
                cpu_guarantee: 3.725
                cpu_limit: 3.725
                node_selector:
                  node.kubernetes.io/instance-type: r5.xlarge
            mem_60_6:
              display_name: 60.6 GB RAM, upto 15.6 CPUs
              allowed_groups:
              - CPU:XXL
              kubespawner_override:
                mem_guarantee: 65094448840
                mem_limit: 65094448840
                cpu_guarantee: 7.8475
                cpu_limit: 15.695
                node_selector:
                  node.kubernetes.io/instance-type: r5.4xlarge
            mem_121_2:
              display_name: 121.2 GB RAM, upto 15.6 CPUs
              allowed_groups:
              - CPU:XXXL
              kubespawner_override:
                mem_guarantee: 130188897681
                mem_limit: 130188897681
                cpu_guarantee: 15.695
                cpu_limit: 15.695
                node_selector:
                  node.kubernetes.io/instance-type: r5.4xlarge
    - display_name: NVIDIA Tesla T4, ~16 GB, ~4 CPUs
      description: Start a container on a dedicated node with a GPU
      slug: gpu
      allowed_groups:
      - GPU:T4
      profile_options:
        image:
          display_name: Environment
          dynamic_image_building:
            enabled: true
          unlisted_choice:
            enabled: true
            display_name: Custom image
            validation_regex: ^.+:.+$
            validation_message: Must be a publicly available docker image of form <image-name>:<tag>
            kubespawner_override:
              image: '{value}'
          choices:
            pytorch:
              display_name: Pangeo PyTorch ML Notebook
              default: false
              slug: pytorch
              kubespawner_override:
                image: quay.io/pangeo/pytorch-notebook:2024.11.11
            tensorflow2:
              display_name: Pangeo Tensorflow2 ML Notebook
              default: true
              slug: tensorflow2
              kubespawner_override:
                image: quay.io/pangeo/ml-notebook:2024.11.11
      kubespawner_override:
        environment:
          NVIDIA_DRIVER_CAPABILITIES: compute,utility
        mem_limit:
        mem_guarantee: 14G
        node_selector:
          node.kubernetes.io/instance-type: g4dn.xlarge
        extra_resource_limits:
          nvidia.com/gpu: '1'
  hub:
    config:
      JupyterHub:
        authenticator_class: generic-oauth
      Authenticator:
        admin_users: []
        enable_auth_state: true
      GenericOAuthenticator:
        oauth_callback_url: https://staging.hub.maap-project.org/hub/oauth_callback
        token_url: https://keycloak.delta-backend.xyz/realms/maap/protocol/openid-connect/token
        authorize_url: https://keycloak.delta-backend.xyz/realms/maap/protocol/openid-connect/auth
        # We want to get user data from the JWT that's the id token,
        # not from a separate userdata API call
        userdata_from_id_token: true
        scope:
        - basic
        - profile
        - openid
        username_claim: preferred_username
        manage_groups: true
        auth_state_groups_key: oauth_user.roles
        admin_groups:
        - Admin
        # Being granted *any* jupyterhub related role should allow you
        # to login
        allowed_groups:
        - Admin
        - CPU:XS
        - CPU:S
        - CPU:M
        - CPU:L
        - CPU:XL
        - CPU:XXL
        - CPU:XXXL
        - GPU:T4
    extraConfig:
      001-username-claim: |
        def populate_token(spawner, auth_state):
          # For our deployment-service-check health check user, there is no auth_state.
          # So these env variables need not be set.
          if auth_state:

            spawner.environment.update({
              "MAAP_PGT": f"jwt:{auth_state.get("id_token", "")}",
              "KC_ACCESS_TOKEN": auth_state.get("access_token", ""),
              "KC_ID_TOKEN": auth_state.get("id_token", ""),
              "KC_REFRESH_TOKEN": auth_state.get("refresh_token", "")
            })

        c.Spawner.auth_state_hook = populate_token
      00-volumes-and-volume-mounts-as-dict: |
        # The base jupyterhub config in zero-to-jupyterhub defines
        # volumes and volume_mounts as lists.
        # But we can't add new volumes or volume_mounts to the list
        # as that replaces the entire list.
        # So we convert them to dictionaries, which allows us to
        # add new volumes and volume_mounts as needed.
        if isinstance(c.KubeSpawner.volumes, list):
          existing_volumes = c.KubeSpawner.volumes
          c.KubeSpawner.volumes = {}
          for volume in existing_volumes:
            c.KubeSpawner.volumes[volume["name"]] = volume
        if isinstance(c.KubeSpawner.volume_mounts, list):
          existing_volume_mounts = c.KubeSpawner.volume_mounts
          c.KubeSpawner.volume_mounts = {}
          for idx, volume_mount in enumerate(existing_volume_mounts):
            c.KubeSpawner.volume_mounts[f"{idx}-{volume_mount['name']}"] = volume_mount

        c.KubeSpawner.volumes["s3fs-volume"] = {"name": "s3fs-volume", "emptyDir": {}}
      01-group-shared-directories: |
        c.KubeSpawner.group_overrides = {
          "00-group-CPU-L-extra-volume-mounts": {
            "groups": ["CPU:L"],
            "spawner_override": {
              "volume_mounts": {
                "00-group-CPU-L-shared-dir": {
                  "name": "home",
                  "mountPath": "/home/jovyan/shared-group/CPU_L",
                  "subPath": "_shared-group/CPU_L",
                  "readOnly": False
                },
              }
            },
          },
          "01-group-GPU-T4-extra-volume-mounts": {
            "groups": ["GPU:T4"],
            "spawner_override": {
              "volume_mounts": {
                "00-group-GPU-T4-shared-dir": {
                  "name": "home",
                  "mountPath": "/home/jovyan/shared-group/GPU_T4",
                  "subPath": "_shared-group/GPU_T4",
                  "readOnly": False
                },
              }
            },
          }
        }
  ingress:
    hosts: [staging.hub.maap-project.org]
    tls:
    - hosts: [staging.hub.maap-project.org]
      secretName: https-auto-tls

dask-gateway:
  gateway:
    backend:
      scheduler:
        extraPodConfig:
          nodeSelector:
            2i2c/hub-name: staging
      worker:
        extraPodConfig:
          node_selector:
            2i2c/hub-name: staging
      imagePullSecrets: [name: image-pull-secret]

binderhub-service:
  dockerApi:
    nodeSelector:
      2i2c/hub-name: staging
  config:
    KubernetesBuildExecutor:
      node_selector:
        2i2c/hub-name: staging
    BinderHub:
      image_prefix: quay.io/imagebuilding-non-gcp-hubs/maap-staging-

jupyterhub-home-nfs:
  eks:
    volumeId: vol-043cd887a98827319<|MERGE_RESOLUTION|>--- conflicted
+++ resolved
@@ -92,19 +92,11 @@
               description: Pangeo based notebook with a Python environment
               kubespawner_override:
                 image: mas.dit.maap-project.org/root/maap-workspaces/2i2c/pangeo:v5.0.0
-<<<<<<< HEAD
-                environment: 
-                  MAAP_API_HOST: 'api.dit.maap-project.org'
-                  WORKSPACE_BUCKET: 'maap-staging-bucket'
-                  DOCKERIMAGE_PATH_DEFAULT: 'mas.dit.maap-project.org/root/maap-workspaces/custom_images/maap_base:develop'
-                  DOCKERIMAGE_PATH_BASE_IMAGE: 'mas.dit.maap-project.org/root/maap-workspaces/base_images/pangeo:develop'
-=======
                 environment:
-                  MAAP_API: api.dit.maap-project.org
+                  MAAP_API_HOST: api.dit.maap-project.org
                   WORKSPACE_BUCKET: maap-staging-bucket
                   DOCKERIMAGE_PATH_DEFAULT: mas.dit.maap-project.org/root/maap-workspaces/custom_images/maap_base:develop
                   DOCKERIMAGE_PATH_BASE_IMAGE: mas.dit.maap-project.org/root/maap-workspaces/base_images/pangeo:develop
->>>>>>> 2e267607
                 init_containers:
                 - name: jupyterhub-gitpuller-init
                   image: public.ecr.aws/nasa-veda/jupyterhub-gitpuller-init:97eb45f9d23b128aff810e45911857d5cffd05c2
@@ -125,19 +117,11 @@
               description: JupyterHub environment with many R geospatial libraries pre-installed
               kubespawner_override:
                 image: mas.dit.maap-project.org/root/maap-workspaces/2i2c/r:v5.0.0
-<<<<<<< HEAD
-                environment: 
-                  MAAP_API_HOST: 'api.dit.maap-project.org'
-                  WORKSPACE_BUCKET: 'maap-staging-bucket'
-                  DOCKERIMAGE_PATH_DEFAULT: 'mas.dit.maap-project.org/root/maap-workspaces/custom_images/maap_base:develop'
-                  DOCKERIMAGE_PATH_BASE_IMAGE: 'mas.dit.maap-project.org/root/maap-workspaces/base_images/r:develop'
-=======
                 environment:
-                  MAAP_API: api.dit.maap-project.org
+                  MAAP_API_HOST: api.dit.maap-project.org
                   WORKSPACE_BUCKET: maap-staging-bucket
                   DOCKERIMAGE_PATH_DEFAULT: mas.dit.maap-project.org/root/maap-workspaces/custom_images/maap_base:develop
                   DOCKERIMAGE_PATH_BASE_IMAGE: mas.dit.maap-project.org/root/maap-workspaces/base_images/r:develop
->>>>>>> 2e267607
                 init_containers:
                 - name: jupyterhub-gitpuller-init
                   image: public.ecr.aws/nasa-veda/jupyterhub-gitpuller-init:97eb45f9d23b128aff810e45911857d5cffd05c2
@@ -158,19 +142,11 @@
               description: Pangeo based notebook with a Python environment and isce3
               kubespawner_override:
                 image: mas.dit.maap-project.org/root/maap-workspaces/2i2c/isce3:v5.0.0
-<<<<<<< HEAD
-                environment: 
-                  MAAP_API_HOST: 'api.dit.maap-project.org'
-                  WORKSPACE_BUCKET: 'maap-staging-bucket'
-                  DOCKERIMAGE_PATH_DEFAULT: 'mas.dit.maap-project.org/root/maap-workspaces/custom_images/maap_base:develop'
-                  DOCKERIMAGE_PATH_BASE_IMAGE: 'mas.dit.maap-project.org/root/maap-workspaces/base_images/isce3:develop'
-=======
                 environment:
-                  MAAP_API: api.dit.maap-project.org
+                  MAAP_API_HOST: api.dit.maap-project.org
                   WORKSPACE_BUCKET: maap-staging-bucket
                   DOCKERIMAGE_PATH_DEFAULT: mas.dit.maap-project.org/root/maap-workspaces/custom_images/maap_base:develop
                   DOCKERIMAGE_PATH_BASE_IMAGE: mas.dit.maap-project.org/root/maap-workspaces/base_images/isce3:develop
->>>>>>> 2e267607
                 init_containers:
                 - name: jupyterhub-gitpuller-init
                   image: public.ecr.aws/nasa-veda/jupyterhub-gitpuller-init:97eb45f9d23b128aff810e45911857d5cffd05c2
