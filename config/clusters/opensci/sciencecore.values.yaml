userServiceAccount:
  enabled: true
  annotations:
    eks.amazonaws.com/role-arn: arn:aws:iam::211125293633:role/opensci-sciencecore

nfs:
  pv:
    serverIP: 10.100.18.213

jupyterhub-home-nfs:
  eks:
    volumeId: vol-0ead627e253d8383a
  quotaEnforcer:
    hardQuota: "10" # in GB
<<<<<<< HEAD
    path: "/export/sciencecore"

jupyterhub-groups-exporter:
  enabled: true
  config:
    groupsExporter:
      update_exporter_interval: 3600

=======
>>>>>>> 4d61eb42
jupyterhub:
  ingress:
    hosts:
      - sciencecore.opensci.2i2c.cloud
    tls:
      - secretName: https-auto-tls
        hosts:
          - sciencecore.opensci.2i2c.cloud
  custom:
    2i2c:
      add_staff_user_ids_to_admin_users: true
      add_staff_user_ids_of_type: "github"
    jupyterhubConfigurator:
      enabled: false
    homepage:
      templateVars:
        org:
          name: Sciencecore
          url: https://2i2c.org
          logo_url: https://2i2c.org/media/logo.png
        designed_by:
          name: 2i2c
          url: https://2i2c.org
        operated_by:
          name: 2i2c
          url: https://2i2c.org
        funded_by:
          name: ""
          url: ""
  singleuser:
    nodeSelector:
      2i2c/hub-name: sciencecore
    defaultUrl: /lab
    extraEnv:
      SCRATCH_BUCKET: s3://opensci-scratch-sciencecore/$(JUPYTERHUB_USER)
      PERSISTENT_BUCKET: s3://opensci-persistent-sciencecore/$(JUPYTERHUB_USER)
    profileList:
      - display_name: Choose your environment and resources
        slug: only-choice
        profile_options:
          image:
            display_name: Image
            dynamic_image_building:
              enabled: True
            unlisted_choice: &profile_list_unlisted_choice
              enabled: True
              display_name: "Custom image"
              validation_regex: "^.+:.+$"
              validation_message: "Must be a publicly available docker image, of form <image-name>:<tag>"
              display_name_in_choices: "Specify an existing docker image"
              description_in_choices: "Use a pre-existing docker image from a public docker registry (dockerhub, quay, etc)"
              kubespawner_override:
                image: "{value}"
            choices:
              pangeo:
                display_name: Pangeo Notebook Image
                description: "Python image with scientific, dask and geospatial tools"
                kubespawner_override:
                  image: pangeo/pangeo-notebook:2024.04.08
              geospatial:
                display_name: Rocker Geospatial
                description: "R image with RStudio, the tidyverse & Geospatial tools"
                default: true
                slug: geospatial
                kubespawner_override:
                  image: rocker/binder:4.3
                  image_pull_policy: Always
                  # Launch into RStudio after the user logs in
                  default_url: /rstudio
                  # Ensures container working dir is homedir
                  # https://github.com/2i2c-org/infrastructure/issues/2559
                  working_dir: /home/rstudio
              scipy:
                display_name: Jupyter SciPy Notebook
                slug: scipy
                kubespawner_override:
                  image: quay.io/jupyter/scipy-notebook:2024-04-15
              school-r:
                display_name: "TOPST SCHOOL Project - R"
                description: "quay.io/repository/isciences/tops-school:latest"
                slug: "school-r"
                kubespawner_override:
                  image: quay.io/isciences/tops-school:latest
                  # Launch into RStudio after the user logs in
                  default_url: /rstudio
                  working_dir: /home/rstudio
              school-py:
                display_name: "TOPST SCHOOL Project - Python"
                # Source repo: https://github.com/ciesin-geospatial/TOPSTSCHOOL-air-quality/
                description: "quay.io/repository/isciences/tops-school-py:latest"
                slug: "school-py"
                kubespawner_override:
                  image: quay.io/isciences/tops-school-py:latest
              climaterisk:
                display_name: NASA TOPS-T ScienceCore-ClimateRisk
                description: "quay.io/2i2c/sciencecore-climaterisk-image"
                slug: climaterisk
                kubespawner_override:
                  image: quay.io/2i2c/sciencecore-climaterisk-image:69d8d944f907
          resources:
            display_name: Resource Allocation
            choices:
              mem_3_7:
                display_name: 3.7 GB RAM, upto 3.7 CPUs
                kubespawner_override:
                  mem_guarantee: 3982489550
                  mem_limit: 3982489550
                  cpu_guarantee: 0.465625
                  cpu_limit: 3.725
                  node_selector:
                    node.kubernetes.io/instance-type: r5.xlarge
                default: true
              mem_7_4:
                display_name: 7.4 GB RAM, upto 3.7 CPUs
                kubespawner_override:
                  mem_guarantee: 7964979101
                  mem_limit: 7964979101
                  cpu_guarantee: 0.93125
                  cpu_limit: 3.725
                  node_selector:
                    node.kubernetes.io/instance-type: r5.xlarge
              mem_14_8:
                display_name: 14.8 GB RAM, upto 3.7 CPUs
                kubespawner_override:
                  mem_guarantee: 15929958203
                  mem_limit: 15929958203
                  cpu_guarantee: 1.8625
                  cpu_limit: 3.725
                  node_selector:
                    node.kubernetes.io/instance-type: r5.xlarge
              mem_29_7:
                display_name: 29.7 GB RAM, upto 3.7 CPUs
                kubespawner_override:
                  mem_guarantee: 31859916406
                  mem_limit: 31859916406
                  cpu_guarantee: 3.725
                  cpu_limit: 3.725
                  node_selector:
                    node.kubernetes.io/instance-type: r5.xlarge

  hub:
    allowNamedServers: true
    config:
      JupyterHub:
        authenticator_class: github
      GitHubOAuthenticator:
        oauth_callback_url: https://sciencecore.opensci.2i2c.cloud/hub/oauth_callback
        populate_teams_in_auth_state: true
        allowed_organizations:
          - 2i2c-org:hub-access-for-2i2c-staff
          - 2i2c-demo-hub-access
          - ScienceCore
        scope:
          - read:org
      Authenticator:
        enable_auth_state: true
        manage_groups: true
        admin_users:
          - kyttmacmanus # Kytt MacManus, added as part of https://2i2c.freshdesk.com/a/tickets/1454
    services:
      jupyterhub-groups-exporter: {}
    loadRoles:
      jupyterhub-groups-exporter:
        services:
          - jupyterhub-groups-exporter
        scopes:
          - users
          - groups
    extraConfig:
      custom-github-oauthenticator: |
        class CustomGitHubOAuthenticator(GitHubOAuthenticator):
          async def authenticate(self, *args, **kwargs):
              resp = await super().authenticate(*args, **kwargs)
              if resp["auth_state"]["teams"] is None:
                return resp
              groups = []
              for team in resp["auth_state"]["teams"]:
                if f'{team["organization"]["login"]}:{team["slug"]}' not in self.allowed_organizations:
                  continue
                else:
                  groups.append(f'{team["organization"]["login"]}:{team["slug"]}')
              resp["groups"] = groups
              return resp
        c.JupyterHub.authenticator_class = CustomGitHubOAuthenticator

binderhub-service:
  enabled: true
  networkPolicy:
    enabled: true
  config:
    BinderHub:
      image_prefix: quay.io/imagebuilding-non-gcp-hubs/opensci-sciencecore-
  # The password to the registry is stored encrypted in the hub's encrypted config file
  buildPodsRegistryCredentials:
    server: https://quay.io
    username: imagebuilding-non-gcp-hubs+image_builder<|MERGE_RESOLUTION|>--- conflicted
+++ resolved
@@ -12,8 +12,6 @@
     volumeId: vol-0ead627e253d8383a
   quotaEnforcer:
     hardQuota: "10" # in GB
-<<<<<<< HEAD
-    path: "/export/sciencecore"
 
 jupyterhub-groups-exporter:
   enabled: true
@@ -21,8 +19,6 @@
     groupsExporter:
       update_exporter_interval: 3600
 
-=======
->>>>>>> 4d61eb42
 jupyterhub:
   ingress:
     hosts:
