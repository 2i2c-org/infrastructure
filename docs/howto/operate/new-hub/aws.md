# Add a new hub in a AWS kops-based cluster

<<<<<<< HEAD
The idea behind this guide is to showcase the process of setting up a 
[kops](https://kops.sigs.k8s.io/getting_started/aws/)-based AWS cluster and manually
deploying a new hub on top of it using our deployer tool.
This is a preliminary but fully functional and manual process. Eventually, we should be
able to automate the hub deployment process as we currently do with the GKE-based hubs.

```{note}
We are currently deploying `kops` and `EKS` clusters. Some of the discussions about
which tool we should use in the future are outlined in [#431](https://github.com/2i2c-org/pilot-hubs/issues/431).
=======
The idea behind this guide is showcase the process of setting up a 
[kops](https://kops.sigs.k8s.io/getting_started/aws/)-based AWS
cluster and manually deploy a new hub on top of it using our deployer tool.
This is a preliminary but fully functional and manual process. Once
[#381](https://github.com/2i2c-org/infrastructure/issues/381) is resolved, we should be able
to automate the hub deployment process as we currently do with the GKE-based hubs.

```{note}
We will continue working toward a definitive one once we figured out some of the
discussions outlined in [#431](https://github.com/2i2c-org/infrastructure/issues/431).
>>>>>>> 067ba617
```

## Create an AWS kops-based cluster (optional)

Follow the instructions in [](new-cluster:aws) if you are not deploying against an
existing cluster.

(new-hub:aws)=
## Deploy the new AWS hub

Follow the steps outlined in [](new-hub:deploy) with the following modifications:

1. Generate a new config file for your hubs if there is not an existing one.

<<<<<<< HEAD
   You can use of the existing hub config files as a "template" for your hubs (for
   example, [here is the Farallon Institute config file](https://github.com/2i2c-org/pilot-hubs/blob/master/config/hubs/farallon.cluster.yaml)).
=======
   ```bash
   KUBECONFIG=secrets/<cluster_name>.yaml kops export kubecfg --admin=730h    <cluster_name>hub.k8s.local
   ```

3. Encrypt (in-place) the generated kubeconfig with sops.

   ```bash
   sops -i -e secrets/<cluster_name>.yaml
   ```

4. Generate a new config file for your cluster.

   You can use of the existing cluster config files as a "template" for your cluster (for example, [here is the Farallon Institute config file](https://github.com/2i2c-org/infrastructure/blob/master/config/hubs/farallon.cluster.yaml)).
>>>>>>> 067ba617
   You may need to tweak names, `serverIP` and singleuser's images references.
   Make sure you set up the `profileList` section to be compatible with your kops cluster
   (ie. match the `node_selector` with the proper `instance-type`).

2. Set `proxy.https.enabled` to `false`.
   This creates the hubs without trying to give them HTTPS, so we can appropriately
   create DNS entries for them.

3. Create a Pull Request with the new entries, and get a team member to review it.

4. Once you merge the pull request, the GitHub Workflow will detect that a new entry has
   been added to the configuration file.
   It will then deploy a new JupyterHub with the configuration you've specified onto the
   corresponding AWS cluster.

5. Monitor the action to make sure that it completes.

6. Get the AWS external IP for your hub with (supposing your hub is `staging`):

   ```bash
   kubectl -n staging get svc proxy-public
   ```

   To perform the above command successfully, you will need to get the kubernetes context.
   If you are working with a EKS cluster, you can get the kubeconfig with (modulo you get
   the credential properly configured):
     ```bash
     aws eks update-kubeconfig --name=<NAME_OF_THE_CLUSTER> --region=<REGION>
     ```
   if you are working with a kops cluster, you can get it with:
     ```bash
     kops export kubecfg --admin --name <NAME_OF_THE_CLUSTER>.k8s.local --state s3://2i2c-<NAME_OF_THE_CLUSTER>-kops-state
     ```

   Create a CNAME record for `staging.foo.2i2c.cloud` and point it to the AWS external IP.

   ```{note}
   Wait for about 10 minutes to make sure the DNS records actually resolves properly.
   If you are deploying `prod` hub as well, you will need to repeat this step for `prod`.
   ```

7. Set `proxy.https.enabled` to `true` in the cluster config file so we can get HTTPS.

8. Repeat steps 4 and 5.

```{note}
You need to perform the CNAME record update (step 2 - 6) just once, you will not need to
perform those steps for further deployment on pre-existing hubs.
```<|MERGE_RESOLUTION|>--- conflicted
+++ resolved
@@ -1,27 +1,15 @@
 # Add a new hub in a AWS kops-based cluster
 
-<<<<<<< HEAD
-The idea behind this guide is to showcase the process of setting up a 
-[kops](https://kops.sigs.k8s.io/getting_started/aws/)-based AWS cluster and manually
-deploying a new hub on top of it using our deployer tool.
-This is a preliminary but fully functional and manual process. Eventually, we should be
-able to automate the hub deployment process as we currently do with the GKE-based hubs.
-
-```{note}
-We are currently deploying `kops` and `EKS` clusters. Some of the discussions about
-which tool we should use in the future are outlined in [#431](https://github.com/2i2c-org/pilot-hubs/issues/431).
-=======
 The idea behind this guide is showcase the process of setting up a 
 [kops](https://kops.sigs.k8s.io/getting_started/aws/)-based AWS
 cluster and manually deploy a new hub on top of it using our deployer tool.
-This is a preliminary but fully functional and manual process. Once
-[#381](https://github.com/2i2c-org/infrastructure/issues/381) is resolved, we should be able
-to automate the hub deployment process as we currently do with the GKE-based hubs.
+This is a preliminary but fully functional and semi-automatic process. Eventually, we
+should be able to fully automate the first hub deployment process as we currently do
+with the GKE-based hubs.
 
 ```{note}
 We will continue working toward a definitive one once we figured out some of the
 discussions outlined in [#431](https://github.com/2i2c-org/infrastructure/issues/431).
->>>>>>> 067ba617
 ```
 
 ## Create an AWS kops-based cluster (optional)
@@ -36,24 +24,8 @@
 
 1. Generate a new config file for your hubs if there is not an existing one.
 
-<<<<<<< HEAD
-   You can use of the existing hub config files as a "template" for your hubs (for
+   You can use one of the existing hub config files as a "template" for your hubs (for
    example, [here is the Farallon Institute config file](https://github.com/2i2c-org/pilot-hubs/blob/master/config/hubs/farallon.cluster.yaml)).
-=======
-   ```bash
-   KUBECONFIG=secrets/<cluster_name>.yaml kops export kubecfg --admin=730h    <cluster_name>hub.k8s.local
-   ```
-
-3. Encrypt (in-place) the generated kubeconfig with sops.
-
-   ```bash
-   sops -i -e secrets/<cluster_name>.yaml
-   ```
-
-4. Generate a new config file for your cluster.
-
-   You can use of the existing cluster config files as a "template" for your cluster (for example, [here is the Farallon Institute config file](https://github.com/2i2c-org/infrastructure/blob/master/config/hubs/farallon.cluster.yaml)).
->>>>>>> 067ba617
    You may need to tweak names, `serverIP` and singleuser's images references.
    Make sure you set up the `profileList` section to be compatible with your kops cluster
    (ie. match the `node_selector` with the proper `instance-type`).
