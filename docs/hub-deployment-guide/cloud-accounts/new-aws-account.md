# Create a new AWS account

When we create a new AWS account[^1], we also add it to our Management Account
(`2i2c-sandbox`) so that all 2i2c engineers can access it via SSO[^2].

More information on these terms can be found in [](cloud-access:aws).

1. Login to AWS via SSO at https://2i2c.awsapps.com/start/#, following instructions in [](cloud-access:aws-sso)

1. Access the Management Console of the [AWS Management Account](cloud-access:aws-management-account)

1. Visit the [Organizations Accounts Console](https://us-east-1.console.aws.amazon.com/organizations/v2/home/accounts) and click "Add AWS account"

   ```{tip}
   You can find this page by searching "organizations" in the search bar once you're authenticated.
   ```

2. Pick a name for the new account.

   Avoid using `2i2c` in the account name in case the user decides to exercise
   their [right to replicate](https://2i2c.org/right-to-replicate/) at some
   point.

3. Set the email address of the account owner

   ```{tip}
   We should respect two conditions when setting up this email address:
      - don’t bottleneck on an individual’s inbox
      - use an email address that doesn't already have an AWS account associated with it (reference https://github.com/2i2c-org/infrastructure/issues/1816)
   ```

   Because of the two conditions above, we cannot use the `support@2i2c.org` email address for all the AWS accounts we create (which would have been ideal).

   Instead, we can use the following set of steps:

      1. Use [this freshdesk guide](https://support.freshdesk.com/en/support/solutions/articles/37637-adding-multiple-email-addresses-to-freshdesk)
         to create a new freshdesk alias for the support@2i2c.org email
      2. Temporarily set the AWS account owner email address to your personal email address and follow the steps below
      3. Follow [this aws guide](https://aws.amazon.com/premiumsupport/knowledge-center/change-email-address/) to change
         the address of the account to the freshdesk alias you created in step 1.

      ```{note}
      It is not possible to use the freshdesk email alias from the account creation phase, because:

         - AWS enforces the `account@domain.com` pattern on the account email address
         - The freshdesk email alias has a `account@2i2c.freshdesk.com` pattern, which AWS doesn't like

      But it is possible to later change the email to an account like `account@2i2c.freshdesk.com`,
      and this is the workaround we're using here.
      ```

4. Click "Create AWS account" and wait for the account to be created.
   A verification email should be sent to `support@2i2c.org` to verify the new account.

5. Once the new account is created and verified, visit the [AWS accounts section of the IAM Identity Center](https://us-east-1.console.aws.amazon.com/iamv2/home?region=us-east-1#/organization/accounts)

6. To add the new account to our SSO:
   * Select the checkbox next to the new account and then click the "Assign users or groups" button
   * On the "Groups" tab, select the "2i2c-engineers" group. Click "Next".
   * On the "Permission Set" page, select "AdministratorAccess". Click "Next".
   * On the "Review and submit assignments" page, click "Submit".

<<<<<<< HEAD
You have successfully created a new AWS account and connected it to our AWS Organization's Management Account!
Now, [setup a new cluster](new-cluster:new-cluster-aws) inside it via Terraform.
=======
You have successfully created a new AWS account and connected it to our SSO Management Account!
Now, [setup a new cluster](new-cluster:aws) inside it via Terraform.
>>>>>>> 1b802015

## Checking quotas and requesting increases

Cloud providers like AWS require their users to request a _Service Quota
increase_[^3] for any substantial use of their services. Quotas act as an upper
bound of for example the number of CPUs from a certain machine type and the
amount of public IPs that the account can acquire.

When an AWS account is created under our AWS Organization, a Service Quota
increase request is automatically submitted thanks to what AWS refer to
"Organization templates", "Quota request template", and "Template
association"[^4].

Following account creation, make sure to check our emails to see what is being
requested and if its approved.


We typically need to increase three kinds of quotas described below. The values
of these are all 'Total CPUs' and hence larger nodes consume more quota.

- **Standard instance quota** (`Running On-Demand Standard (A, C, D, H, I, M, R, T, Z) instances`)

  These instances are what we use for everything besides the exceptions noted
  below.

  All our hubs will require an increase in this quota.

- **Spot instance quota** (`All Standard (A, C, D, H, I, M, R, T, Z) Spot Instance Requests`)

  A spot instance is a cheaper instance not guaranteed to be available like
  standard instances are. We configure these to be used by dask worker pods as
  created for dask-gateway provided clusters.

  Our `daskhub` hubs will require an increase in this quota.

- **GPU instance or high memory instance quota**

  A GPU instance quota (`Running On-Demand G and VT instances`, `Running
  On-Demand P instances`) or a High Memory instance quota (`Running On-Demand
  High Memory instances`) is requested specifically to be able to use GPU
  powered machines or machines with high amounts of RAM memory.

  Our custom tailored hubs will require an increase in this quota.

### Manually requesting a quota increase

1. Visit the [Service Quotas console](https://console.aws.amazon.com/servicequotas/home) and select "AWS services" from the left-hand side menu
2. Search for the service you would like to manage the quotas for, e.g., "Amazon Elastic Kubernetes Service (Amazon EKS)"
3. Select the quota you would like to manage, e.g., "Nodes per managed node group"
4. Click the "Request quota increase" button in the "Recent quota increase requests" section of the page
5. Fill in the form that pops up and change the quota value (must be greater than the current quota value), then click "Request"

[^1]: AWS documentation on creating new accounts in an Organization: <https://docs.aws.amazon.com/organizations/latest/userguide/orgs_manage_accounts_create.html>
[^2]: AWS documentation on managing account access: <https://docs.aws.amazon.com/organizations/latest/userguide/orgs_manage_accounts_access.html>
[^3]: AWS documentation on service quotas: <https://docs.aws.amazon.com/general/latest/gr/aws_service_limits.html>
[^4]: AWS documentation on request templates: <https://docs.aws.amazon.com/servicequotas/latest/userguide/organization-templates.html><|MERGE_RESOLUTION|>--- conflicted
+++ resolved
@@ -60,13 +60,8 @@
    * On the "Permission Set" page, select "AdministratorAccess". Click "Next".
    * On the "Review and submit assignments" page, click "Submit".
 
-<<<<<<< HEAD
 You have successfully created a new AWS account and connected it to our AWS Organization's Management Account!
-Now, [setup a new cluster](new-cluster:new-cluster-aws) inside it via Terraform.
-=======
-You have successfully created a new AWS account and connected it to our SSO Management Account!
 Now, [setup a new cluster](new-cluster:aws) inside it via Terraform.
->>>>>>> 1b802015
 
 ## Checking quotas and requesting increases
 
