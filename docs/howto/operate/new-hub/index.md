--- conflicted
+++ resolved
@@ -71,12 +71,7 @@
 Some of our infrastructure automatically deploys and updates hubs via GitHub Workflows, while others require manual deploys.
 This is changing over time as we automate more things, and is dependent on the cloud provider.
 
-<<<<<<< HEAD
 General details about our CI/CD machinery lives at [](/reference/ci-cd.md)
-=======
-The best place to look to learn about the latest state of our *automatic* hub deployment is to look at [the `deploy-hubs.yaml` GitHub workflow](https://github.com/2i2c-org/infrastructure/blob/master/.github/workflows/deploy-hubs.yaml).
-That workflow defines the automatic hub deployment for many of our major clusters.
->>>>>>> 067ba617
 
 Specific details about our AWS CI/CD automation lives at [](ci-cd:aws).
 
