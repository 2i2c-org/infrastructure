# Add a new GKE cluster managed by our Terraform configuration

This guide will walk through the process of adding a new cluster to our [terraform configuration](https://github.com/2i2c-org/pilot-hubs/tree/HEAD/terraform/gcp).

## Cluster Design

This guide will assume you have already followed the guidance in {ref}`/topic/cluster-design` to select the appropriate infrastructure.

## Creating a Terraform variables file for the cluster

The first step is to create a `.tfvars` file in the [`terraform/gcp/projects` directory](https://github.com/2i2c-org/pilot-hubs/tree/HEAD/terraform/gcp/projects).
Give it a descriptive name that at a glance provides context to the location and/or purpose of the cluster.

The _minimum_ inputs this file requires are:

- `prefix`: Prefix for all objects created by terraform.
  Primary identifier to 'group' together resources.
- `project_id`: GCP Project ID to create resources in.
  Should be the id, rather than display name of the project.

See the [variables file](https://github.com/2i2c-org/pilot-hubs/blob/HEAD/terraform/gcp/variables.tf) for other inputs this file can take and their descriptions.

Example `.tfvars` file:

```
prefix     = "my-awesome-project"
project_id = "my-awesome-project-id
```

Once you have created this file, open a Pull Request to the `pilot-hubs` repo for review.

## Initialising Terraform

Our default terraform state is located centrally in our `two-eye-two-see-org` GCP project, therefore you must authenticate `gcloud` to your `@2i2c.org` account before initialising terraform.

```bash
gcloud auth application-default login
```

Then you can change into the terraform directory and initialise

```bash
<<<<<<< HEAD
cd terraform/gcp
terraform init
=======
cd terraform
terraform init -backend-config=backends/default-backend.hcl -reconfigure
>>>>>>> 84d74792
```

````{note}
If you are working on a project which you cannot access with your 2i2c account, there are other backend config files stored in `terraform/backends` that will configure a different storage bucket to read/write the remote terraform state.
This saves us the pain of having to handle multiple authentications as these storage buckets are within the project we are trying to deploy to.

For example, to work with Pangeo you would initialise terraform like so:

```bash
terraform init -backend-config=pangeo-backend.hcl -reconfigure
```
<<<<<<< HEAD

Add the access token to the [terraform backend block](https://github.com/2i2c-org/pilot-hubs/blob/HEAD/terraform/gcp/main.tf#L2-L5) in `main.tf`.
**DO NOT COMMIT THIS CHANGE.**
Then run `terraform init` or `terraform init -reconfigure`.

You can now login to your other gcloud account and proceed with the guide.
=======
>>>>>>> 84d74792
````

## Creating a new terraform workspace

We use terraform workspaces so that the state of one `.tfvars` file does not influence another.
Create a new workspace with the below command, and again give it the same name as the `.tfvars` filename.

```bash
terraform workspace new WORKSPACE_NAME
```

```{note}
Workspaces are defined **per backend**.
If you can't find the workspace you're looking for, double check you've enabled the correct backend.
```

## Plan and Apply Changes

```{note}
Make sure the [Artifact Registry API](https://console.cloud.google.com/apis/library/artifactregistry.googleapis.com) in enabled on the project before deploying!
```

Plan your changes with the `terraform plan` command, passing the `.tfvars` file as a variable file.

```bash
terraform plan -var-file=projects/CLUSTER.tfvars
```

Check over the output of this command to ensure nothing if being created/deleted than you expected.
Copy-paste the plan into your open Pull Request so a fellow 2i2c engineer can double check it too.

If you're both satisfied with the plan, merge the Pull Request and apply the changes to deploy the cluster.

```bash
terraform apply -var-file=projects/CLUSTER.tfvars
```

Congratulations, you've just deployed a new cluster!

## Exporting and Encrypting the Continuous Deployment Service Account

To begin deploying and operating hubs on your new cluster, we need to export the Continuous Deployment Service Account created by terraform, encrypt it using `sops`, and store it in the `secrets` directory of the `pilot-hubs` repo.

Check you are still in the correct terraform workspace

```bash
terraform workspace show
```

If you need to change, you can do so as follows

```bash
terraform workspace list  # List all available workspaces
terraform workspace select WORKSPACE_NAME
```

Then, output the JSON key for the service account created by terraform to a file under the `secrets` directory.

```bash
terraform output -raw ci_deployer_key > ../../secrets/CLUSTER_NAME.json
```

where `CLUSTER_NAME` matches the name of our `.tfvars` file.

Encrypt the key using `sops`

```{note}
You must be logged into Google with your `@2i2c.org` account at this point so `sops` can read the encryption key from the `two-eye-two-see` project.
```

```bash
cd ..
sops --encrypt --in-place secrets/CLUSTER_NAME.json
```

This key can now be committed to the `pilot-hubs` repo and used to deploy and manage hubs hosted on that cluster.<|MERGE_RESOLUTION|>--- conflicted
+++ resolved
@@ -40,13 +40,8 @@
 Then you can change into the terraform directory and initialise
 
 ```bash
-<<<<<<< HEAD
 cd terraform/gcp
-terraform init
-=======
-cd terraform
 terraform init -backend-config=backends/default-backend.hcl -reconfigure
->>>>>>> 84d74792
 ```
 
 ````{note}
@@ -58,16 +53,6 @@
 ```bash
 terraform init -backend-config=pangeo-backend.hcl -reconfigure
 ```
-<<<<<<< HEAD
-
-Add the access token to the [terraform backend block](https://github.com/2i2c-org/pilot-hubs/blob/HEAD/terraform/gcp/main.tf#L2-L5) in `main.tf`.
-**DO NOT COMMIT THIS CHANGE.**
-Then run `terraform init` or `terraform init -reconfigure`.
-
-You can now login to your other gcloud account and proceed with the guide.
-=======
->>>>>>> 84d74792
-````
 
 ## Creating a new terraform workspace
 
