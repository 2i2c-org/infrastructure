prefix                 = "m2lines"
project_id             = "m2lines-hub"
core_node_machine_type = "n1-highmem-4"

enable_network_policy = true

# GPUs not available in us-central1-b
zone             = "us-central1-c"
region           = "us-central1"
regional_cluster = true

# Setup a filestore for in-cluster NFS
enable_filestore      = true
filestore_capacity_gb = 2048

user_buckets = {
  "scratch-staging" : {
    "delete_after" : 7
  },
  "scratch" : {
    "delete_after" : 7
  },
  # For https://2i2c.freshdesk.com/a/tickets/218
<<<<<<< HEAD
  "persistent": {
    "delete_after": null,
    "extra_admin_members": ["group:m2lines-persistent-bucket-writers@googlegroups.com"]
  },
  "persistent-staging": {
    "delete_after": null,
    "extra_admin_members": ["group:m2lines-persistent-bucket-writers@googlegroups.com"]
  },
  "public-persistent": {
    "delete_after": null,
    "extra_admin_members": ["group:m2lines-persistent-bucket-writers@googlegroups.com"]
=======
  "persistent" : {
    "delete_after" : null
  },
  "persistent-staging" : {
    "delete_after" : null
  },
  "public-persistent" : {
    "delete_after" : null
>>>>>>> 74e5076f
  },

}

# Setup notebook node pools
notebook_nodes = {
  "small" : {
    min : 0,
    max : 100,
    machine_type : "n1-standard-2",
  },
  "medium" : {
    min : 0,
    max : 100,
    machine_type : "n1-standard-4",
  },
  "large" : {
    min : 0,
    max : 100,
    machine_type : "n1-standard-8",
  },
  "huge" : {
    min : 0,
    max : 100,
    machine_type : "n1-standard-16",
  },
  "gpu-t4" : {
    min : 0,
    max : 100,
    machine_type : "n1-standard-8",
    gpu : {
      enabled : true,
      type : "nvidia-tesla-t4",
      count : 1
    }
  }
}

dask_nodes = {
  "small" : {
    min : 0,
    max : 100,
    machine_type : "n1-standard-2",
  },
  "medium" : {
    min : 0,
    max : 100,
    machine_type : "n1-standard-4",
  },
  "large" : {
    min : 0,
    max : 100,
    machine_type : "n1-standard-8",
  },
  "huge" : {
    min : 0,
    max : 100,
    machine_type : "n1-standard-16",
  },
}

hub_cloud_permissions = {
  "staging" : {
    requestor_pays : true,
    bucket_admin_access : ["scratch-staging", "persistent-staging"],
    hub_namespace : "staging"
  },
  "prod" : {
    requestor_pays : true,
    bucket_admin_access : ["scratch", "persistent", "public-persistent"],
    hub_namespace : "prod"
  },
}

bucket_public_access = [
  "public-persistent"
]<|MERGE_RESOLUTION|>--- conflicted
+++ resolved
@@ -21,7 +21,6 @@
     "delete_after" : 7
   },
   # For https://2i2c.freshdesk.com/a/tickets/218
-<<<<<<< HEAD
   "persistent": {
     "delete_after": null,
     "extra_admin_members": ["group:m2lines-persistent-bucket-writers@googlegroups.com"]
@@ -33,16 +32,6 @@
   "public-persistent": {
     "delete_after": null,
     "extra_admin_members": ["group:m2lines-persistent-bucket-writers@googlegroups.com"]
-=======
-  "persistent" : {
-    "delete_after" : null
-  },
-  "persistent-staging" : {
-    "delete_after" : null
-  },
-  "public-persistent" : {
-    "delete_after" : null
->>>>>>> 74e5076f
   },
 
 }
