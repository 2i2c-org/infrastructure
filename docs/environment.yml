name: pilot-hubs-docs
channels:
- conda-forge
dependencies:
- go-terraform-docs
- python=3.8
- pip:
<<<<<<< HEAD
  - -r requirements.txt
=======
  - myst-parser[sphinx,linkify]
  - pandas
  - pyyaml
  - requests
  - sphinx-autobuild
  - git+https://github.com/2i2c-org/sphinx-2i2c-theme
  - sphinx-panels
>>>>>>> d23118a8
<|MERGE_RESOLUTION|>--- conflicted
+++ resolved
@@ -5,14 +5,4 @@
 - go-terraform-docs
 - python=3.8
 - pip:
-<<<<<<< HEAD
-  - -r requirements.txt
-=======
-  - myst-parser[sphinx,linkify]
-  - pandas
-  - pyyaml
-  - requests
-  - sphinx-autobuild
-  - git+https://github.com/2i2c-org/sphinx-2i2c-theme
-  - sphinx-panels
->>>>>>> d23118a8
+  - -r requirements.txt