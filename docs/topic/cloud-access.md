# Cloud project access

We manage many projects across multiple cloud providers. This
document defines our access policy, and is the canonical location
for the projects we *do* have access to.

## Access policy

Every 2i2c engineer should have equal access to every cloud project
we maintain. This prevents particular individuals from becoming
single points of failure.

In some cases, this requires paperwork for each engineer to get
access. We should try to find ways around this, but if not,
just do the paperwork.

## Google Cloud Access

On Google Cloud, we have a [2i2c organization](https://console.cloud.google.com/projectselector2/home/dashboard?organizationId=184174754493&supportedpurview=project),
that contains some projects we are fully responsible for.
Access to *all* projects in this organization can be granted by
adding the user to the group `gcp-organization-admins@2i2c.org` in the [Google Workspace Admin dashboard](https://admin.google.com/ac/users) (available only to admins of the 2i2c.org Google Workspace account).
Note that this option is only available for engineers with a `@2i2c.org`
account.

For all other projects, we will need to make a manual entry in the project's [IAM Page](https://console.cloud.google.com/iam-admin/iam) for the engineer's `@2i2c.org` account, with `Owner` permissions.

The canonical list of GCP projects we have access to is maintained [in this google sheet](https://docs.google.com/spreadsheets/d/1NSaAKLG2_njXxs6JlGUAhSWeHONz9QSGLVwEK790IZo/edit#gid=846555027)

(cloud-access:aws)=
## AWS Access

We have two ways to access AWS accounts.

### AWS Accounts Structure

There are three units of organization in AWS that are relevant to 2i2c.

AWS Accounts
: Collections of services and infrastructure that generated their own bills. Kind-of like `projects` in Google Cloud Platform. For example, the Kubernetes cluster we run for `uwhackweeks` runs in an Account dedicated for this.

AWS Organizations
: Organizations are basically collections of accounts. They make it easy to group **access** to multiple accounts via things like [AWS Single Sign On](cloud-access:aws-sso). Every AWS Organization has a "Management Account" that defines all of the other accounts in the organization.

AWS Management Account
: A special account that is a centralized place for configuration for an AWS Organization and other accounts that might be in it. Our AWS Management account is `2i2c-sandbox`. It defines our **payment methods** for centralized payment across all of our accounts. So each of our AWS Accounts generates a bill, and these are consolidated into `2i2c-sandbox` and payed with a single credit card.

(cloud-access:aws-sso)=
### Access with Single Sign-On (SSO)

For accounts we fully control, we use [AWS SSO](https://aws.amazon.com/single-sign-on/)
to access them.
We have an [AWS organization](https://aws.amazon.com/organizations/) set up, and sub-accounts for each AWS account.
This lets us use just *one* set of user credentials for multiple AWS accounts, with
separate billing and access control. AWS maintains a [FAQ](https://aws.amazon.com/single-sign-on/faqs/)
answering many questions you may have about authentication with AWS SSO.

#### Access AWS Web console

The AWS web console is helpful to dig through various services we use, look for
error messages and other notifications, interact with support, as well as take
quick actions during an emergency situation (like an outage). You can access it by:

1. Log-in at [2i2c.awsapps.com/start#/](https://2i2c.awsapps.com/start#/).
2. Select an account from the list of displayed options.
3. Select **Management Console** to visit the AWS web console for this project.

```{note}
You can only be logged into one AWS account at a time! This can be frustrating,
as you might be working with multiple AWS accounts at the same time. In that case,
check out [Firefox Multi-Account Containers](https://addons.mozilla.org/en-US/firefox/addon/multi-account-containers/)!
```

(cloud-access:aws-sso:terminal)=
#### Access AWS from your terminal

To use programs like `eksctl`, `kops` or `terraform`, you need to get AWS credentials that
can be accessed from the terminal on your computer. When set up with AWS SSO, the portal
easily provides access with *time limited* credentials. These are valid only for **60 minutes**,
and will need to be refreshed with new sets whenever that time is up.

1. Log-in at [2i2c.awsapps.com/start#/](https://2i2c.awsapps.com/start#/).
2. Select an account from the list of displayed options.
3. Select **Commandline or programmatic access** to open a pop-up with credentials.
4. Prefer *Option 1* of copying specific environment variables, as that makes it much
   easier to use a new set of credentials when this set expires than using *Option 2* of
   putting the credentials in a file. You can also more easily authenticate to different
   AWS accounts in different terminal tabs this way.

#### Add users to our SSO

The AWS account with id `746653422107` controlled by 2i2c is used as the
[management account](https://docs.aws.amazon.com/organizations/latest/userguide/orgs_getting-started_concepts.html).
You can manage SSO users after logging in to this account.
To do so, follow these steps:

1. [Log in to the appropriate account](https://746653422107.signin.aws.amazon.com/console).
   You *must* already have a traditional IAM account created in this AWS account with
   appropriate rights to be able to add SSO users. See [this list](https://console.aws.amazon.com/iamv2/home?region=us-east-1#/users)
   after logging in for current set of IAM users.
2. Go to the [SSO users](https://console.aws.amazon.com/singlesignon/identity/home?region=us-east-1#!/users)
   page, and create an appropriate entry for the new user.
   a. Their username should match their `2i2c.org` email address.
   b. Use their `2i2c.org` address as email address.
   c. Other than email and username, provide as little info as possible. This would be
      just first name, last name and display name.
   d. "Send an email to the user with password setup instructions".
3. Add them to the `2i2c-engineers` group. This gives them access to all the other
   AWS accounts we create.
4. Create the account! They'll receive an email with appropriate instructions.

### Access individual AWS accounts

For AWS accounts that are managed by clients, we use an individual AWS account for each team member, and ask the client to provide us access for each person.
To do so, follow these steps for each 2i2c engineer:

1. Ask the client to create an individual [IAM User Account](https://docs.aws.amazon.com/IAM/latest/UserGuide/id_users.html) for them.
2. This should have the broadest set of permissions for the client's account.

The canonical list of AWS accounts we have access to is maintained [in this google sheet](https://docs.google.com/spreadsheets/d/1NSaAKLG2_njXxs6JlGUAhSWeHONz9QSGLVwEK790IZo/edit#gid=537065664).

<<<<<<< HEAD

% TODO: Add instructions for Azure as well.
=======
#### Access AWS web console

1. Go to [console.aws.amazon.com/](https://console.aws.amazon.com/).
2. If asked for the kind of user you are trying to log in as, select *IAM user*.
3. Enter the 12 digit numerical account id (or account nickname, if the account has
   one) of the AWS account, your username and password.

```{note}
You can only be logged into one AWS account at a time! This can be frustrating,
as you might be working with multiple AWS accounts at the same time. In that case,
check out [Firefox Multi-Account Containers](https://addons.mozilla.org/en-US/firefox/addon/multi-account-containers/)!
```

(cloud-access:aws-iam:terminal)=
#### Access AWS from your terminal

[AWS Access Keys](https://docs.aws.amazon.com/IAM/latest/UserGuide/id_credentials_access-keys.html)
are used to provide access to the AWS account from your terminal.

1. Login to the AWS web console as directed above.
2. [Create a new Access Key](https://docs.aws.amazon.com/IAM/latest/UserGuide/id_credentials_access-keys.html#Using_CreateAccessKey)
   for your user account.
3. Put your newly generated AWS credentials (access key id and secret) in `~/.aws/credentials` file, in the following
   format:

   ```ini
   [your-cluster-name]
   aws_access_key_id = <key-id>
   aws_access_secret_key = <access-key>
   ```

   When you want to use these credentials, you can simply run `export AWS_PROFILE=<your-cluster-name>`.
   This helps manage multiple sets of credentials easily. You can validate this works by running
   `aws sts get-caller-identity`.
>>>>>>> dc43c6e8
<|MERGE_RESOLUTION|>--- conflicted
+++ resolved
@@ -119,10 +119,6 @@
 
 The canonical list of AWS accounts we have access to is maintained [in this google sheet](https://docs.google.com/spreadsheets/d/1NSaAKLG2_njXxs6JlGUAhSWeHONz9QSGLVwEK790IZo/edit#gid=537065664).
 
-<<<<<<< HEAD
-
-% TODO: Add instructions for Azure as well.
-=======
 #### Access AWS web console
 
 1. Go to [console.aws.amazon.com/](https://console.aws.amazon.com/).
@@ -157,4 +153,6 @@
    When you want to use these credentials, you can simply run `export AWS_PROFILE=<your-cluster-name>`.
    This helps manage multiple sets of credentials easily. You can validate this works by running
    `aws sts get-caller-identity`.
->>>>>>> dc43c6e8
+
+
+% TODO: Add instructions for Azure as well.