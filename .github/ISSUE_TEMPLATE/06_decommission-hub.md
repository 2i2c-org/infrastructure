---
name: "\U0001F4E6 Decommission a Hub"
about: Decommission a Hub that is no longer in active use
title: "[Decommission Hub][{{ deadline }}] {{ HUB NAME }}"
labels: ''
assignees: ''

---

### Summary

<!-- Please provide a short, one-sentence summary around why this Hub should be decommissioned.
Usually, it is because it was a hub that we created for a workshop/conference and the event has now passed. -->

### Info

- **Community Representative:** <!-- The name or GitHub ID of the current representative for the Hub and Community, e.g. Octo Cat or @octocat -->
- **Link to New Hub issue:** <!-- The link to the original issue to create the hub, e.g. https://github.com/2i2c-org/infrastructure/issues/#NNN -->
- **Proposed end date:** <!-- The date by which the hub should be out of service. This should have been mentioned in the New Hub issue above so can be copy-pasted. Otherwise, leave blank and negotiate with the Community Representative. -->
- **Cluster the hub is on:** <!-- If you know which cluster the hub is on, please let us know. But don't worry if not! -->
- **AirTable resource**: <!-- Airtable Enablement record. -->

### Task List

#### Phase I - Data Migration Strategy

- [ ] Confirm with Community Representative that the hub is no longer in use and it's safe to decommission
- [ ] Confirm if there is any data to migrate from the hub before decommissioning
  - [ ] If yes, confirm where the data should be migrated to
    - [ ] Confirm a 2i2c Engineer has access to the destination in order to complete the data migration
  - [ ] If no, confirm it is ok to delete all the data stored in the user home directories

#### Phase II - Hub Removal

(These steps are described in more detail in the docs at <https://infrastructure.2i2c.org/hub-deployment-guide/hubs/delete-hub/>)

- [ ] Manage existing home directory data (migrate data from the hub or delete it)
- [ ] Manage existing cloud bucket data (migrate data, or delete it)
- [ ] Delete the hub's authentication application on GitHub or CILogon (note CILogon removal requires the hub config in place)
- [ ] Remove the appropriate `config/clusters/<cluster_name>/<hub_name>.values.yaml` files. A complete list of relevant files can be found under the appropriate entry in the associated `cluster.yaml` file.
- [ ] Remove the associated hub entry from the `config/clusters/<cluster_name>/cluster.yaml` file.
- [ ] Remove the hub deployment
  - TIP: Run `deployer use-cluster-credentials <cluster_name>` before running the commands below
  - `helm --namespace HUB_NAME delete HUB_NAME`
  - `kubectl delete namespace HUB_NAME`
- [ ] If the hub has one or more dedicated nodegroups, e.g. because it is on AWS with cost allocation enabled, delete them via `eksctl `

#### Phase III - Cluster Removal

_This phase is only necessary for single hub clusters._

- [ ] Remove the cluster's datasource from the central Grafana with:
  - `deployer grafana central-ds remove <cluster_name>`
- [ ] Run `terraform plan -destroy` and `terraform apply` from the [appropriate workspace](https://infrastructure.2i2c.org/en/latest/topic/terraform.html#workspaces), to destroy the cluster
- [ ] Delete the terraform workspace: `terraform workspace delete <NAME>`
- [ ] Delete the terraform values file under the `projects` folder associated with the relevant cloud provider (e.g. `terraform/gcp/projects/` for GCP)
- [ ] If the cluster is on AWS:
  - Run `eksctl delete cluster --config-file=$CLUSTER_NAME.eksctl.yaml --disable-nodegroup-eviction`
  - Delete the `eksctl`-related files:
    - The `jsonnet` file under the `eksctl` folder
    - The public SSH key under the `eksctl/ssh-keys` folder
- [ ] Remove the associated `config/clusters/<cluster_name>` directory and all its contents
- Remove the cluster from CI:
  - [ ] [`deploy-hubs.yaml`](https://github.com/2i2c-org/infrastructure/blob/HEAD/.github/workflows/deploy-hubs.yaml)
  - [ ] [`deploy-grafana-dashboards.yaml`](https://github.com/2i2c-org/infrastructure/blob/HEAD/.github/workflows/deploy-grafana-dashboards.yaml)
- [ ] Remove A record from Namecheap account
<<<<<<< HEAD
- [ ] Ensure home directory backups are deleted ([EFS](https://repost.aws/knowledge-center/efs-disable-automatic-backups))
=======
- [ ] Delete the cloud account (where permissions allow it)

### Definition of Done

_A non-specific, pre-defined list of tasks that should be considered before marking the task complete._

- [ ] All the tasks above have been completed
- [ ] Existing functionality was not broken
>>>>>>> 535b7e1e
<|MERGE_RESOLUTION|>--- conflicted
+++ resolved
@@ -64,15 +64,5 @@
   - [ ] [`deploy-hubs.yaml`](https://github.com/2i2c-org/infrastructure/blob/HEAD/.github/workflows/deploy-hubs.yaml)
   - [ ] [`deploy-grafana-dashboards.yaml`](https://github.com/2i2c-org/infrastructure/blob/HEAD/.github/workflows/deploy-grafana-dashboards.yaml)
 - [ ] Remove A record from Namecheap account
-<<<<<<< HEAD
 - [ ] Ensure home directory backups are deleted ([EFS](https://repost.aws/knowledge-center/efs-disable-automatic-backups))
-=======
-- [ ] Delete the cloud account (where permissions allow it)
-
-### Definition of Done
-
-_A non-specific, pre-defined list of tasks that should be considered before marking the task complete._
-
-- [ ] All the tasks above have been completed
-- [ ] Existing functionality was not broken
->>>>>>> 535b7e1e
+- [ ] Delete the cloud account (where permissions allow it)