--- conflicted
+++ resolved
@@ -59,10 +59,7 @@
             - read:org
         Authenticator:
           enable_auth_state: true
-<<<<<<< HEAD
-=======
           manage_groups: true
->>>>>>> 45e12871
       services:
         jupyterhub-groups-exporter: {}
       loadRoles:
@@ -85,11 +82,7 @@
                     continue
                   else:
                     groups.append(f'{team["organization"]["login"]}:{team["slug"]}')
-<<<<<<< HEAD
-                resp["auth_state"]["groups"] = groups
-=======
                 resp["groups"] = groups
->>>>>>> 45e12871
                 return resp
           c.JupyterHub.authenticator_class = CustomGitHubOAuthenticator
     singleuser:
