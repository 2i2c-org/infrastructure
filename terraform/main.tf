--- conflicted
+++ resolved
@@ -1,15 +1,8 @@
 terraform {
-<<<<<<< HEAD
   // Need a newer version of terraform in order to use count parameter in modules
   required_version = ">= 1.0"
 
-  backend "gcs" {
-    bucket = "two-eye-two-see-org-terraform-state"
-    prefix = "terraform/state/pilot-hubs"
-  }
-=======
   backend "gcs" {}
->>>>>>> 84d74792
 }
 
 // Service account used by all the nodes and pods in our cluster
