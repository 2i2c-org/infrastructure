--- conflicted
+++ resolved
@@ -25,16 +25,14 @@
 typer==0.7.*
 escapism==1.*
 
-<<<<<<< HEAD
-# Used for GCP billing info
-google-cloud-bigquery
-google-cloud-billing
-google-cloud-logging
-gspread
-=======
+# Used for GCP billing management
+google-cloud-bigquery==3.8.*
+google-cloud-billing==1.10.*
+google-cloud-logging==3.5.*
+gspread==5.7.*
+
 # requests is used by deployer/cilogon_app.py
 requests==2.*
 
 # auth0 is used to communicate with Auth0's REST API that we support as a deployer sub-cmd
-auth0-python==3.*
->>>>>>> 1b282ad4
+auth0-python==3.*