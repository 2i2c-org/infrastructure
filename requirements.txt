--- conflicted
+++ resolved
@@ -26,16 +26,11 @@
 jinja2==3.*
 
 # Used for the debug CLI
-<<<<<<< HEAD
-typer==0.7.0
-escapism==1.0.1
+typer==0.7.*
+escapism==1.*
 
 # Used for GCP billing info
 google-cloud-bigquery
 google-cloud-billing
 google-cloud-logging
-gspread
-=======
-typer==0.7.*
-escapism==1.*
->>>>>>> e70954ee
+gspread